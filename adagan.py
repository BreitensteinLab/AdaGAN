--- conflicted
+++ resolved
@@ -102,11 +102,8 @@
                 logging.debug('Inverted with mse=%.5f, std=%.5f' %\
                         (np.mean(err_per_point), np.std(err_per_point)))
                 self._invert_losses[self.steps_made] = err_per_point
-<<<<<<< HEAD
-=======
                 self._saver.save(
                     'mse{:02d}.npy'.format(self.steps_made), err_per_point)
->>>>>>> 7db37937
                 logging.debug('Inverting done.')
 
         if self.steps_made == 0:
