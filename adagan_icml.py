"""Training AdaGAN on various datasets.

Refer to the arXiv paper 'AdaGAN: Boosting Generative Models'
Coded by Ilya Tolstikhin, Carl-Johann Simon-Gabriel
"""

import os
import argparse
import logging
import tensorflow as tf
from datahandler import DataHandler
from adagan import AdaGan
from metrics import Metrics
import utils

flags = tf.app.flags
flags.DEFINE_float("g_learning_rate", 0.016,
                   "Learning rate for Generator optimizers [16e-4]")
flags.DEFINE_float("d_learning_rate", 0.0004,
                   "Learning rate for Discriminator optimizers [4e-4]")
flags.DEFINE_float("learning_rate", 0.0008,
                   "Learning rate for other optimizers [8e-4]")
flags.DEFINE_float("adam_beta1", 0.5, "Beta1 parameter for Adam optimizer [0.5]")
flags.DEFINE_integer("zdim", 10, "Dimensionality of the latent space [100]")
flags.DEFINE_float("init_std", 0.02, "Initial variance for weights [0.02]")
flags.DEFINE_string("workdir", 'results', "Working directory ['results']")
flags.DEFINE_string("use_std_params", True, "Use standard params for this dataset [True]")
flags.DEFINE_string("unrolled", True, "Use unrolled GAN training [True]")
flags.DEFINE_bool("is_bagging", False, "Do we want to use bagging instead of adagan? [False]")
FLAGS = flags.FLAGS

def main():
    opts = {}
    opts['random_seed'] = 66
    opts['dataset'] = 'gmm' # gmm, mnist, mnist3 ...
    opts['mog'] = True # Use mog sampling? For gmm in dim 2 only.
    opts['unrolled'] = FLAGS.unrolled # Use Unrolled GAN? (only for images)
    opts['use_std_params'] = FLAGS.use_std_params
    opts['unrolling_steps'] = 5 # Used only if unrolled = True
    opts['data_dir'] = 'mnist'
    opts['trained_model_path'] = 'models'
    opts['mnist_trained_model_file'] = 'mnist_trainSteps_19999' # 'mnist_trainSteps_20000'
    opts['gmm_max_val'] = 15.
    opts['toy_dataset_size'] = 10000
    opts['toy_dataset_dim'] = 2
    opts['mnist3_dataset_size'] = 128 # 64 * 2500
    opts['mnist3_to_channels'] = False # Hide 3 digits of MNIST to channels
    opts['input_normalize_sym'] = True # Normalize data to [-1, 1]
<<<<<<< HEAD
    opts['adagan_steps_total'] = 5
    opts['samples_per_component'] = 5000 # 50000
=======
    opts['adagan_steps_total'] = 1 # 5
    opts['samples_per_component'] = 100 # 50000
>>>>>>> 7173a83f
    opts['work_dir'] = FLAGS.workdir
    opts['is_bagging'] = FLAGS.is_bagging
    opts['beta_heur'] = 'uniform' # uniform, constant
    opts['weights_heur'] = 'theory_star' # theory_star, theory_dagger, topk
    opts['beta_constant'] = 0.5
    opts['topk_constant'] = 0.5
    opts["init_std"] = FLAGS.init_std
    opts["init_bias"] = 0.0
    opts['latent_space_distr'] = 'normal' # uniform, normal
    opts['optimizer'] = 'adam' # sgd, adam
    opts["batch_size"] = 64
    opts["d_steps"] = 1
    opts["g_steps"] = 1
    opts["verbose"] = True
    opts['tf_run_batch_size'] = 100

    opts['gmm_modes_num'] = 5
    opts['latent_space_dim'] = FLAGS.zdim
    opts["gan_epoch_num"] = 2
    opts["mixture_c_epoch_num"] = 1
    opts['opt_learning_rate'] = FLAGS.learning_rate
    opts['opt_d_learning_rate'] = FLAGS.d_learning_rate
    opts['opt_g_learning_rate'] = FLAGS.g_learning_rate
    opts["opt_beta1"] = FLAGS.adam_beta1
    opts['batch_norm_eps'] = 1e-05
    opts['batch_norm_decay'] = 0.9
    opts['d_num_filters'] = 16
    opts['g_num_filters'] = 16
    opts['conv_filters_dim'] = 4
    opts["early_stop"] = -1 # set -1 to run normally
    opts["plot_every"] = 1 # set -1 to run normally
    opts["eval_points_num"] = 3000 # 25600
    opts['digit_classification_threshold'] = 0.999

    if opts['use_std_params']:
        if opts['dataset'] is 'gmm':
            # Standard toyUnrolledGan parameters
            opts['samples_per_component'] = 3000 # 100 # 50000
            opts["plot_every"] = 5 # set -1 to run normally
            opts['d_num_filters'] = 64
            opts['g_num_filters'] = 128
            opts["init_std"] = .2
            opts["batch_size"] = 512
            opts['toy_dataset_size'] = 512 * 1000
            opts['toy_dataset_dim'] = 2
            opts['unrolling_steps'] = 5 # Used only if unrolled = True
            opts['gmm_modes_num'] = 8
            opts['latent_space_dim'] = 256
            opts["gan_epoch_num"] = 25
            opts['opt_d_learning_rate'] = 1e-4
            opts['opt_g_learning_rate'] = 1e-3
            opts["opt_beta1"] = .5
        else:
            pass

    if opts['verbose']:
        logging.basicConfig(level=logging.DEBUG, format='%(asctime)s - %(message)s')
    logging.basicConfig(level=logging.INFO, format='%(asctime)s - %(message)s')

    utils.create_dir(opts['work_dir'])
    with open(os.path.join(opts['work_dir'], 'params.txt'), 'w') as text:
        text.write('Parameters:\n')
        for key in opts:
            text.write('%s : %s\n' % (key, opts[key]))

    data = DataHandler(opts)
    assert data.num_points >= opts['batch_size'], 'Training set too small'
    adagan = AdaGan(opts, data)
    metrics = Metrics()

    for step in range(opts["adagan_steps_total"]):
        logging.info('Running step {} of AdaGAN'.format(step + 1))
        adagan.make_step(opts, data)
        num_fake = opts['eval_points_num']
        logging.debug('Sampling fake points')
        fake_points = adagan.sample_mixture(num_fake)
        logging.debug('Sampling more fake points')
        more_fake_points = adagan.sample_mixture(500)
        logging.debug('Plotting results')
        if opts['dataset'] == 'gmm':
            metrics.make_plots(opts, step, data.data[:500],
                    fake_points[0:100], adagan._data_weights[:500])
            logging.debug('Evaluating results')
            (likelihood, C) = metrics.evaluate(
                opts, step, data.data[:500],
                fake_points, more_fake_points, prefix='')
        else:
<<<<<<< HEAD
            metrics.make_plots(opts, step, data.data,
                    fake_points[:4 * 16], adagan._data_weights)
=======
            metrics.make_plots(opts, step, data.data[:500],
                    fake_points[:16], adagan._data_weights[:500])
            # metrics.make_plots(opts, step, data.data[:500],
            #         fake_points[:16], adagan._data_weights[:500])
>>>>>>> 7173a83f
            logging.debug('Evaluating results')
            res = metrics.evaluate(
                opts, step, data.data[:500],
                fake_points, more_fake_points, prefix='')

if __name__ == '__main__':
    main()<|MERGE_RESOLUTION|>--- conflicted
+++ resolved
@@ -46,13 +46,8 @@
     opts['mnist3_dataset_size'] = 128 # 64 * 2500
     opts['mnist3_to_channels'] = False # Hide 3 digits of MNIST to channels
     opts['input_normalize_sym'] = True # Normalize data to [-1, 1]
-<<<<<<< HEAD
     opts['adagan_steps_total'] = 5
     opts['samples_per_component'] = 5000 # 50000
-=======
-    opts['adagan_steps_total'] = 1 # 5
-    opts['samples_per_component'] = 100 # 50000
->>>>>>> 7173a83f
     opts['work_dir'] = FLAGS.workdir
     opts['is_bagging'] = FLAGS.is_bagging
     opts['beta_heur'] = 'uniform' # uniform, constant
@@ -140,15 +135,8 @@
                 opts, step, data.data[:500],
                 fake_points, more_fake_points, prefix='')
         else:
-<<<<<<< HEAD
             metrics.make_plots(opts, step, data.data,
                     fake_points[:4 * 16], adagan._data_weights)
-=======
-            metrics.make_plots(opts, step, data.data[:500],
-                    fake_points[:16], adagan._data_weights[:500])
-            # metrics.make_plots(opts, step, data.data[:500],
-            #         fake_points[:16], adagan._data_weights[:500])
->>>>>>> 7173a83f
             logging.debug('Evaluating results')
             res = metrics.evaluate(
                 opts, step, data.data[:500],
