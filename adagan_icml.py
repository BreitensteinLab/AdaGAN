--- conflicted
+++ resolved
@@ -80,11 +80,7 @@
     opts["eval_points_num"] = 100 # 25600
     opts['digit_classification_threshold'] = 0.999
     opts['inverse_metric'] = True # Use metric from the Unrolled GAN paper?
-<<<<<<< HEAD
-    opts['inverse_num'] = 2 # Number of real points to inverse.
-=======
     opts['inverse_num'] = 1 # Number of real points to inverse.
->>>>>>> 7db37937
 
     if opts['verbose']:
         logging.basicConfig(level=logging.DEBUG, format='%(asctime)s - %(message)s')
