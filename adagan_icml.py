--- conflicted
+++ resolved
@@ -55,11 +55,7 @@
     opts['optimizer'] = 'adam' # sgd, adam
     opts["batch_size"] = 64
     opts["d_steps"] = 1
-<<<<<<< HEAD
-    opts["g_steps"] = 1 # 2
-=======
     opts["g_steps"] = 1
->>>>>>> c2255d77
     opts["verbose"] = True
     opts['tf_run_batch_size'] = 100
 
