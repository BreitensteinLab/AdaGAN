--- conflicted
+++ resolved
@@ -7,14 +7,11 @@
 import copy
 import numpy as np
 import logging
-<<<<<<< HEAD
 import matplotlib
 matplotlib.use("Agg")
 import matplotlib.pyplot as plt
 from metrics import Metrics
-=======
 from tqdm import tqdm
->>>>>>> 7173a83f
 
 def generate_noise(opts, num=100):
     """Generate latent noise.
