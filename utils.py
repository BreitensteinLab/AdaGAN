"""Various utilities.

"""

import os
import sys
import copy
import numpy as np
import logging
import matplotlib
matplotlib.use("Agg")
import matplotlib.pyplot as plt
from metrics import Metrics
from tqdm import tqdm

def generate_noise(opts, num=100):
    """Generate latent noise.

    """
    noise = None
    if opts['latent_space_distr'] == 'uniform':
        noise = np.random.uniform(
            -1, 1, [num, opts["latent_space_dim"]]).astype(np.float32)
    elif opts['latent_space_distr'] == 'normal':
        mean = np.zeros(opts["latent_space_dim"])
        cov = np.identity(opts["latent_space_dim"])
        noise = np.random.multivariate_normal(
            mean, cov, num).astype(np.float32)
    return noise

class ArraySaver(object):
    """A simple class helping with saving/loading numpy arrays from files.

    This class allows to save / load numpy arrays, while storing them either
    on disk or in memory.
    """

    def __init__(self, mode='ram', workdir=None):
        self._mode = mode
        self._workdir = workdir
        self._global_arrays = {}

    def save(self, name, array):
        if self._mode == 'ram':
            self._global_arrays[name] = copy.deepcopy(array)
        elif self._mode == 'disk':
            create_dir(self._workdir)
            np.save(os.path.join(self._workdir, name), array)
        else:
            assert False, 'Unknown save / load mode'

    def load(self, name):
        if self._mode == 'ram':
            return self._global_arrays[name]
        elif self._mode == 'disk':
            return np.load(os.path.join(self._workdir, name))
        else:
            assert False, 'Unknown save / load mode'

class ProgressBar(object):
    """Super-simple progress bar.

    Thanks to http://stackoverflow.com/questions/3160699/python-progress-bar
    """
    def __init__(self, verbose, iter_num):
        self._width = iter_num
        self.verbose = verbose
        if self.verbose:
            sys.stdout.write("[%s]" % (" " * self._width))
            sys.stdout.flush()
            sys.stdout.write("\b" * (self._width + 1))

    def bam(self):
        if self.verbose:
            sys.stdout.write("*")
            sys.stdout.flush()

    def __enter__(self):
        return self

    def __exit__(self, exc_type, exc_value, traceback):
        if self.verbose:
            sys.stdout.write("\n")

def TQDM(opts, myRange, *args, **kwargs):
    if opts['verbose']:
        return tqdm(myRange, *args, ncols=80, smoothing=0.,  **kwargs)
    else:
        return myRange

def create_dir(d):
    if not os.path.exists(d):
        os.makedirs(d)

def js_div_uniform(p, num_cat=1000):
    """ Computes the JS-divergence between p and the uniform distribution.

    """
    phat = np.bincount(p, minlength=num_cat)
    phat = (phat + 0.0) / np.sum(phat)
    pu = (phat * .0 + 1.) / num_cat
    pref = (phat + pu) / 2.
    JS = np.sum(np.log(pu / pref) * pu)
    JS += np.sum(np.log(pref / pu) * pref)
    JS = JS / 2.

    return JS

def debug_mixture_classifier(opts, step, probs, points, num_plot=96, real=True):
    """Small debugger for the mixture classifier's output.

    """
    num = len(points)
    if len(probs) != num:
        return
    if num < 2 * num_plot:
        return
    sorted_vals_and_ids = sorted(zip(probs, range(num)))
    if real:
        correct = sorted_vals_and_ids[-num_plot:]
        wrong = sorted_vals_and_ids[:num_plot]
    else:
        correct = sorted_vals_and_ids[:num_plot]
        wrong = sorted_vals_and_ids[-num_plot:]
    correct_ids = [_id for val, _id in correct]
    wrong_ids = [_id for val, _id in wrong]
    idstring = 'real' if real else 'fake'
    logging.debug('Correctly classified %s points probs:' %\
                  idstring)
    logging.debug([val[0] for val, _id in correct])
    logging.debug('Incorrectly classified %s points probs:' %\
                  idstring)
    logging.debug([val[0] for val, _id in wrong])
    metrics = Metrics()
    metrics.make_plots(opts, step,
                       None, points[correct_ids],
                       prefix='c_%s_correct_' % idstring)
    metrics.make_plots(opts, step,
                       None, points[wrong_ids],
                       prefix='c_%s_wrong_' % idstring)

def debug_updated_weights(opts, steps, weights, data):
    """ Various debug plots for updated weights of training points.

    """
    assert data.num_points == len(weights), 'Length mismatch'
    ws_and_ids = sorted(zip(weights,
                        range(len(weights))))
<<<<<<< HEAD
    plt.figure()
    ax1 = plt.subplot(211)
    ax1.set_title('Weights over data points')
    plt.scatter(range(len(weights)), weights, s=30)
=======
>>>>>>> 7db37937
    num_plot = 6 * 16
    if num_plot > len(weights):
        return
    ids = [_id for w, _id in ws_and_ids[:num_plot]]
    plot_points = data.data[ids]
    metrics = Metrics()
    metrics.make_plots(opts, steps,
                       None, plot_points,
                       prefix='d_least_')
    ids = [_id for w, _id in ws_and_ids[-num_plot:]]
    plot_points = data.data[ids]
    metrics = Metrics()
    metrics.make_plots(opts, steps,
                       None, plot_points,
                       prefix='d_most_')
    plt.clf()
    ax1 = plt.subplot(211)
    ax1.set_title('Weights over data points')
    plt.plot(range(len(weights)), sorted(weights))
    plt.axis([0, len(weights), 0., np.max(weights)])
    if data.labels is not None:
        all_labels = np.unique(data.labels)
        w_per_label = -1. * np.ones(len(all_labels))
        for _id, y in enumerate(all_labels):
            w_per_label[_id] = np.sum(
                    weights[np.where(data.labels == y)[0]])
        ax2 = plt.subplot(212)
        ax2.set_title('Weights over labels')
        plt.scatter(range(len(all_labels)), w_per_label, s=30)
    filename = 'data_w{:02d}.png'.format(steps)
    create_dir(opts['work_dir'])
    plt.savefig(os.path.join(opts["work_dir"], filename))<|MERGE_RESOLUTION|>--- conflicted
+++ resolved
@@ -146,13 +146,6 @@
     assert data.num_points == len(weights), 'Length mismatch'
     ws_and_ids = sorted(zip(weights,
                         range(len(weights))))
-<<<<<<< HEAD
-    plt.figure()
-    ax1 = plt.subplot(211)
-    ax1.set_title('Weights over data points')
-    plt.scatter(range(len(weights)), weights, s=30)
-=======
->>>>>>> 7db37937
     num_plot = 6 * 16
     if num_plot > len(weights):
         return
