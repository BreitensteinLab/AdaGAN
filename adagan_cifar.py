--- conflicted
+++ resolved
@@ -83,13 +83,8 @@
     opts["gan_epoch_num"] = 200
     opts['convolutions'] = True
     opts['d_num_filters'] = 512
-<<<<<<< HEAD
-    opts['g_num_filters'] = 1400
-    opts['g_num_layers'] = 2
-=======
     opts['g_num_filters'] = 1024
     opts['g_num_layers'] = 3
->>>>>>> e590b3f0
     opts['e_num_layers'] = 3
     opts['g_arch'] = 'dcgan_mod'
     opts['conv_filters_dim'] = 5
