--- conflicted
+++ resolved
@@ -486,20 +486,12 @@
 
 
                 if opts['verbose'] and counter % 50 == 0:
-<<<<<<< HEAD
                     # Printing loss values
-                    logging.error(
-                        'Epoch: %d/%d, batch:%d/%d' % \
-                        (_epoch+1, opts['gan_epoch_num'], _idx+1, batches_num))
-                    logging.error('[L=%.2g, Recon=%.2g, GanL=%.2g]' % (
-                        loss, loss_rec, loss_gan))
-=======
                     debug_str = 'Epoch: %d/%d, batch:%d/%d' % (
                         _epoch+1, opts['gan_epoch_num'], _idx+1, batches_num)
                     debug_str += '  [L=%.2g, Recon=%.2g, GanL=%.2g]' % (
                         loss, loss_rec, loss_gan)
                     logging.error(debug_str)
->>>>>>> e590b3f0
                 if opts['verbose'] and counter % opts['plot_every'] == 0:
                     # Plotting intermediate results
                     metrics = Metrics()
